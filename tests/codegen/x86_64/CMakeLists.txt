--- conflicted
+++ resolved
@@ -5,11 +5,8 @@
 
 set(_viper_codegen_x86_64_tests
     add_ret
-<<<<<<< HEAD
     pro_epi
-=======
     f64_const
->>>>>>> 4c83225a
     return_values
     select_cmov
     string_literal)
