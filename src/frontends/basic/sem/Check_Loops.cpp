//===----------------------------------------------------------------------===//
//
// Part of the Viper project, under the MIT License.
// See LICENSE for license information.
//
//===----------------------------------------------------------------------===//
//
// File: src/frontends/basic/sem/Check_Loops.cpp
// Purpose: Validate BASIC loop constructs and maintain the semantic analyzer's
//          loop/label bookkeeping while emitting targeted diagnostics.
// Key invariants:
//   * ControlCheckContext maintains loop stacks and scope guards to mirror the
//     runtime nesting structure; every helper must push/pop correctly.
//   * EXIT/NEXT statements verify they match an active loop, ensuring the
//     resulting control flow remains well-structured.
//   * Condition expressions are validated with shared helpers so diagnostics are
//     consistent across IF and loop constructs.
// References: docs/basic-language.md#loops,
//             docs/codemap/basic.md#semantic-analyzer
//
//===----------------------------------------------------------------------===//
//
/// @file
/// @brief Semantic checks for loop constructs (WHILE, DO, FOR, NEXT, EXIT).
/// @details Applies condition validation, loop stack management, and loop
///          variable tracking using the shared control-flow context helpers.
///
//===----------------------------------------------------------------------===//

#include "frontends/basic/sem/Check_Common.hpp"

#include <string>

namespace il::frontends::basic::sem
{

/// @brief Validate a WHILE loop and analyse its body.
///
/// The helper ensures the loop condition is type-checked (if present) and then
/// visits each body statement within a new scope.  It acquires a loop guard from
/// @ref ControlCheckContext to record that a WHILE loop is active so nested EXIT
/// statements can target it accurately.
///
/// @param analyzer Semantic analyzer coordinating validation.
/// @param stmt AST node representing the WHILE statement.
void analyzeWhile(SemanticAnalyzer &analyzer, const WhileStmt &stmt)
{
    ControlCheckContext context(analyzer);
    if (stmt.cond)
        checkConditionExpr(context.analyzer(), *stmt.cond);

    [[maybe_unused]] auto loopGuard = context.whileLoopGuard();
    [[maybe_unused]] auto scope = context.pushScope();
    for (const auto &bodyStmt : stmt.body)
    {
        if (!bodyStmt)
            continue;
        context.visitStmt(*bodyStmt);
    }
}

/// @brief Validate a DO[/LOOP] construct, handling both pre- and post-test forms.
///
/// The helper checks the condition when it appears, sets up loop/scope guards,
/// and walks the loop body.  When the condition occurs after the body the same
/// validation logic runs again to mirror BASIC's post-test semantics.
///
/// @param analyzer Semantic analyzer coordinating validation.
/// @param stmt AST node representing the DO statement.
void analyzeDo(SemanticAnalyzer &analyzer, const DoStmt &stmt)
{
    ControlCheckContext context(analyzer);
    const auto checkCond = [&]()
    {
        if (stmt.cond)
            checkConditionExpr(context.analyzer(), *stmt.cond);
    };

    if (stmt.testPos == DoStmt::TestPos::Pre)
        checkCond();

    [[maybe_unused]] auto loopGuard = context.doLoopGuard();
    {
        [[maybe_unused]] auto scope = context.pushScope();
        for (const auto &bodyStmt : stmt.body)
        {
            if (!bodyStmt)
                continue;
            context.visitStmt(*bodyStmt);
        }
    }

    if (stmt.testPos == DoStmt::TestPos::Post)
        checkCond();
}

/// @brief Validate a FOR loop, including loop variable tracking and body analysis.
///
/// The helper resolves the loop variable, evaluates start/end/step expressions,
/// and records the active FOR variable so NEXT statements can be checked for
/// mismatches.  The loop guard scopes the loop on the analyzer's stack to ensure
/// EXIT statements recognise the context.
///
/// @param analyzer Semantic analyzer coordinating validation.
/// @param stmt AST node representing the FOR statement (non-const because the
///             analyzer records implicit conversions on it).
void analyzeFor(SemanticAnalyzer &analyzer, ForStmt &stmt)
{
    ControlCheckContext context(analyzer);
    context.resolveLoopVariable(stmt.var);
    if (stmt.start)
        context.evaluateExpr(*stmt.start);
    if (stmt.end)
        context.evaluateExpr(*stmt.end);
    if (stmt.step)
        context.evaluateExpr(*stmt.step);

    [[maybe_unused]] auto forGuard = context.trackForVariable(stmt.var);
    [[maybe_unused]] auto loopGuard = context.forLoopGuard();
    [[maybe_unused]] auto scope = context.pushScope();
    for (const auto &bodyStmt : stmt.body)
    {
        if (!bodyStmt)
            continue;
        context.visitStmt(*bodyStmt);
    }
}

/// @brief Validate a NEXT statement, ensuring it matches an active FOR loop.
///
/// NEXT can optionally name the loop variable.  The helper verifies that a FOR
/// loop is active and, when a variable is provided, that it matches the innermost
/// loop.  Diagnostics B1002 surface when mismatches occur.
///
/// @param analyzer Semantic analyzer coordinating validation.
/// @param stmt AST node representing the NEXT statement.
void analyzeNext(SemanticAnalyzer &analyzer, const NextStmt &stmt)
{
    ControlCheckContext context(analyzer);
    if (!context.hasForVariable() ||
        (!stmt.var.empty() && stmt.var != context.currentForVariable()))
    {
        std::string msg = "mismatched NEXT";
        if (!stmt.var.empty())
        {
            msg += " '";
            msg += stmt.var;
            msg += "'";
        }
        if (context.hasForVariable())
        {
            msg += ", expected '";
            msg += std::string(context.currentForVariable());
            msg += "'";
        }
        else
        {
            msg += ", no active FOR";
        }
        context.diagnostics().emit(
            il::support::Severity::Error, "B1002", stmt.loc, 4, std::move(msg));
        return;
    }

    context.popForVariable();
}

/// @brief Validate an EXIT statement against the currently active loop stack.
///
/// EXIT targets a specific loop kind (DO, WHILE, FOR).  The helper checks that a
/// loop is active and that the requested kind matches the innermost loop on the
/// stack.  It reports diagnostic B1011 when EXIT is misused or mismatched.
///
/// @param analyzer Semantic analyzer coordinating validation.
/// @param stmt AST node representing the EXIT statement.
void analyzeExit(SemanticAnalyzer &analyzer, const ExitStmt &stmt)
{
    ControlCheckContext context(analyzer);
    const auto targetLoop = context.toLoopKind(stmt.kind);
    const char *targetName = context.loopKindName(targetLoop);

    if (!context.hasActiveLoop())
    {
        std::string msg = "EXIT ";
        msg += targetName;
        msg += " used outside of any loop";
        context.diagnostics().emit(
            il::support::Severity::Error, "B1011", stmt.loc, 4, std::move(msg));
        return;
    }

    const auto activeLoop = context.currentLoop();

    // For EXIT SUB/FUNCTION, we need to search the loop stack to find the procedure context.
    // Regular EXIT statements (FOR/WHILE/DO) must match the innermost loop exactly.
    if (stmt.kind == ExitStmt::LoopKind::Function || stmt.kind == ExitStmt::LoopKind::Sub)
    {
        // Search the loop stack for a matching SUB or FUNCTION
        if (context.hasLoopOfKind(targetLoop))
            return;

        std::string msg = "EXIT ";
        msg += targetName;
        msg += " used outside of any ";
        msg += targetName;
<<<<<<< HEAD
        context.diagnostics().emit(
            il::support::Severity::Error, "B1011", stmt.loc, 4, std::move(msg));
=======
        context.diagnostics().emit(il::support::Severity::Error, "B1011", stmt.loc, 4, std::move(msg));
>>>>>>> 9907fe79
        return;
    }

    // Regular loops must match exactly
    if (activeLoop == targetLoop)
        return;

    std::string msg = "EXIT ";
    msg += targetName;
    msg += " does not match innermost loop (";
    msg += context.loopKindName(activeLoop);
    msg += ')';
    context.diagnostics().emit(il::support::Severity::Error, "B1011", stmt.loc, 4, std::move(msg));
}

} // namespace il::frontends::basic::sem<|MERGE_RESOLUTION|>--- conflicted
+++ resolved
@@ -190,29 +190,6 @@
     }
 
     const auto activeLoop = context.currentLoop();
-
-    // For EXIT SUB/FUNCTION, we need to search the loop stack to find the procedure context.
-    // Regular EXIT statements (FOR/WHILE/DO) must match the innermost loop exactly.
-    if (stmt.kind == ExitStmt::LoopKind::Function || stmt.kind == ExitStmt::LoopKind::Sub)
-    {
-        // Search the loop stack for a matching SUB or FUNCTION
-        if (context.hasLoopOfKind(targetLoop))
-            return;
-
-        std::string msg = "EXIT ";
-        msg += targetName;
-        msg += " used outside of any ";
-        msg += targetName;
-<<<<<<< HEAD
-        context.diagnostics().emit(
-            il::support::Severity::Error, "B1011", stmt.loc, 4, std::move(msg));
-=======
-        context.diagnostics().emit(il::support::Severity::Error, "B1011", stmt.loc, 4, std::move(msg));
->>>>>>> 9907fe79
-        return;
-    }
-
-    // Regular loops must match exactly
     if (activeLoop == targetLoop)
         return;
 
